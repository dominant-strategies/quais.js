
import { Signature } from "../crypto/index.js";
import {
    getBigInt,
    assert, assertArgument
} from "../utils/index.js";

import type { BigNumberish } from "../utils/index.js";
import type { SignatureLike } from "../crypto/index.js";
import { encodeProtoTransaction } from "../utils/proto-encode.js";
import type {TxInput, TxOutput} from "./utxo.js";

/**
 * A **TransactionLike** is a JSON representation of a transaction.
 * 
 * @category Transaction
 */
export interface TransactionLike {
    /**
     *  The type.
     */
    type: null | number;

    /**
     *  The chain ID the transaction is valid on.
     */
    chainId?: null | BigNumberish;

    /**
     *   The signature for the transaction
     */

    signature?: null | SignatureLike;

    hash?: null | string;
}

/**
 * @TODO write documentation for this interface.
 * 
 * @category Transaction
 */
export interface ProtoTransaction {
    /**
     *  @TODO write documentation for this property.
     */
    type: number

    /**
     *  @TODO write documentation for this property.
     */
    to?: Uint8Array

    /**
     *  @TODO write documentation for this property.
     */
    nonce?: number

    /**
     *  @TODO write documentation for this property.
     */
    value?: Uint8Array

    /**
     *  @TODO write documentation for this property.
     */
    gas?: number

    /**
     *  @TODO write documentation for this property.
     */
    data?: Uint8Array

    /**
     *  @TODO write documentation for this property.
     */
    chain_id: Uint8Array

    /**
     *  @TODO write documentation for this property.
     */
    gas_fee_cap?: Uint8Array

    /**
     *  @TODO write documentation for this property.
     */
    gas_tip_cap?: Uint8Array

    /**
     *  @TODO write documentation for this property.
     */
    access_list?: ProtoAccessList

    /**
     *  @TODO write documentation for this property.
     */
    etx_gas_limit?: number

    /**
     *  @TODO write documentation for this property.
     */
    etx_gas_price?: Uint8Array

    /**
     *  @TODO write documentation for this property.
     */
    etx_gas_tip?: Uint8Array

    /**
     *  @TODO write documentation for this property.
     */
    etx_data?: Uint8Array

    /**
     *  @TODO write documentation for this property.
     */
    etx_access_list?: ProtoAccessList

    /**
     *  @TODO write documentation for this property.
     */
    v?: Uint8Array

    /**
     *  @TODO write documentation for this property.
     */
    r?: Uint8Array

    /**
     *  @TODO write documentation for this property.
     */
    s?: Uint8Array

    /**
     *  @TODO write documentation for this property.
     */
    originating_tx_hash?: string

    /**
     *  @TODO write documentation for this property.
     */
    etx_index?: number

    /**
     *  @TODO write documentation for this property.
     */
    etx_sender?: Uint8Array
<<<<<<< HEAD

    /**
     *  @TODO write documentation for this property.
     */
    tx_ins?: Array<TxInput>

    /**
     *  @TODO write documentation for this property.
     */
    tx_outs?: Array<TxOutput>

    /**
     *  @TODO write documentation for this property.
     */
=======
    tx_ins?: { tx_ins : Array<TxInput>}
    tx_outs?: { tx_outs: Array<TxOutput> }
>>>>>>> 17d3ef61
    signature?: Uint8Array
}

/**
 * @TODO write documentation for this interface.
 * 
 * @category Transaction
 */
export interface ProtoAccessList {
    access_tuples: Array<ProtoAccessTuple>
}

/**
 * @TODO write documentation for this interface.
 * 
 * @category Transaction
 */
export interface ProtoAccessTuple {
    address: Uint8Array
    storage_key: Array<Uint8Array>
}



type allowedSignatureTypes = Signature | string

/**
 *  A **Transaction** describes an operation to be executed on
 *  Ethereum by an Externally Owned Account (EOA). It includes
 *  who (the {@link ProtoTransaction.to | **to** } address), what (the {@link ProtoTransaction.data | **data** }) and how much (the
 *  {@link ProtoTransaction.value | **value** } in ether) the operation should entail.
 *
 *  @example
 *  ```ts
 *    tx = new Transaction()
 *    //_result:
 *
 *    tx.data = "0x1234";
 *    //_result:
 *  ```
 * 
 *  @category Transaction
 */
export abstract class AbstractTransaction<S extends allowedSignatureTypes> implements TransactionLike {
    protected _type: number | null;
    protected _signature: null | S;
    protected _chainId: bigint;

    /**
     *  The transaction type.
     *
     *  If null, the type will be automatically inferred based on
     *  explicit properties.
     */
    get type(): null | number { return this._type; }
    set type(value: null | number | string) {
        switch (value) {
            case null:
                this._type = null;
                break;
            case 0: case "standard":
                this._type = 0;
                break;
            // case 1: case "external":
            //     this.#type = 1;
            //     break;
            case 2: case "utxo":
                this._type = 2;
                break;
            default:
                assertArgument(false, "unsupported transaction type", "type", value);
        }
    }

    /**
     *  The name of the transaction type.
     */
    get typeName(): null | string {
        switch (this.type) {
            case 0: return "standard";
            case 1: return "external";
            case 2: return "utxo";
        }

        return null;
    }


    /**
     *  The chain ID this transaction is valid on.
     */
    get chainId(): bigint { return this._chainId; }
    set chainId(value: BigNumberish) { this._chainId = getBigInt(value); }

    /**
     *  If signed, the signature for this transaction.
     */
    get signature(): S { return (this._signature || null) as S; }
    set signature(value: S) {
        if (typeof value === 'string') {
            this._signature = value as S
        } else {
            this._signature = ((value == null) ? null : Signature.from(value)) as S;
        }
    }
    /**
     *  Creates a new Transaction with default values.
     */
    constructor() {
        this._type = null;
        this._chainId = BigInt(0);
        this._signature = null;
    }

    /**
     *  The pre-image hash of this transaction.
     *
     *  This is the digest that a [Signer](../interfaces/Signer) must sign to authorize
     *  this transaction.
     */
    get unsignedHash(): string {
        throw new Error("Method not implemented.");
    }

    /**
     *  Returns true if signed.
     *
     *  This provides a Type Guard that properties requiring a signed
     *  transaction are non-null.
     * 
     *  @returns {boolean} Indicates if the transaction is signed.
     */
    isSigned(): this is (AbstractTransaction<S> & { type: number, typeName: string, from: string, signature: Signature }) {
        //isSigned(): this is SignedTransaction {
        return this.signature != null;
    }

    /**
     *  The serialized transaction.
     *
     *  This throws if the transaction is unsigned. For the pre-image,
     *  use {@link AbstractTransaction.unsignedSerialized | **unsignedSerialized** }.
     */
    get serialized(): string {
        assert(this.signature != null, "cannot serialize unsigned transaction; maybe you meant .unsignedSerialized", "UNSUPPORTED_OPERATION", { operation: ".serialized" });
        return this.#serialize();
    }

    /**
     *  The transaction pre-image.
     *
     *  The hash of this is the digest which needs to be signed to
     *  authorize this transaction.
     */
    get unsignedSerialized(): string {
        return this.#serialize();
    }

    /**
     *  Return the most "likely" type; currently the highest
     *  supported transaction type.
     * 
     *  @returns {number} The inferred transaction type.
     */
    inferType(): number {
        return <number>(this.inferTypes().pop());
    }

    /**
     *  Validates the explicit properties and returns a list of compatible
     *  transaction types.
     * 
     *  @returns {Array<number>} The compatible transaction types.
     */
    abstract inferTypes(): Array<number>

    /**
     *  Create a copy of this transaciton.
     * 
     *  @returns {AbstractTransaction} The cloned transaction.
     */
    abstract clone(): AbstractTransaction<S>

    /**
     *  Return a JSON-friendly object.
     * 
     *  @returns {TransactionLike} The JSON-friendly object.
     */
    abstract toJSON(): TransactionLike

    /**
     *  Return a protobuf-friendly JSON object.
     * 
     *  @returns {ProtoTransaction} The protobuf-friendly JSON object.
     */
    abstract toProtobuf(): ProtoTransaction

    abstract get originShard(): string | undefined

    abstract get destShard(): string | undefined

    get isExternal(): boolean {
        return this.originShard !== this.destShard
    }

    /**
     *  Serializes the WorkObject to a string.
     *  
     *  @returns {string} The serialized WorkObject.
     */
    #serialize(): string {
        return encodeProtoTransaction(this.toProtobuf());
    }
}
<|MERGE_RESOLUTION|>--- conflicted
+++ resolved
@@ -145,25 +145,20 @@
      *  @TODO write documentation for this property.
      */
     etx_sender?: Uint8Array
-<<<<<<< HEAD
-
-    /**
-     *  @TODO write documentation for this property.
-     */
-    tx_ins?: Array<TxInput>
-
-    /**
-     *  @TODO write documentation for this property.
-     */
-    tx_outs?: Array<TxOutput>
-
-    /**
-     *  @TODO write documentation for this property.
-     */
-=======
+
+    /**
+     *  @TODO write documentation for this property.
+     */
     tx_ins?: { tx_ins : Array<TxInput>}
+
+    /**
+     *  @TODO write documentation for this property.
+     */
     tx_outs?: { tx_outs: Array<TxOutput> }
->>>>>>> 17d3ef61
+
+    /**
+     *  @TODO write documentation for this property.
+     */
     signature?: Uint8Array
 }
 
