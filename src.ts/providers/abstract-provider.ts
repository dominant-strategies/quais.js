--- conflicted
+++ resolved
@@ -14,17 +14,12 @@
 //   migrate the listener to the static event. We also need to maintain a map
 //   of Signer/ENS name to address so we can sync respond to listenerCount.
 
-<<<<<<< HEAD
 import { getAddress, resolveAddress } from "../address/index.js";
 import { ShardData, ZeroAddress } from "../constants/index.js";
 import { Contract } from "../contract/index.js";
 import { namehash } from "../hash/index.js";
-=======
-import { resolveAddress } from "../address/index.js";
-import { ShardData } from "../constants/index.js";
 import { Transaction } from "../transaction/index.js";
 import { Outpoint } from "../transaction/utxo.js";
->>>>>>> 469df9b4
 import {
     hexlify, isHexString,
     getBigInt, getNumber,
@@ -703,67 +698,6 @@
     }
 
     /**
-<<<<<<< HEAD
-     *  Resolves to the data for executing the CCIP-read operations.
-     */
-    async ccipReadFetch(tx: PerformActionTransaction, calldata: string, urls: Array<string>): Promise<null | string> {
-        if (this.disableCcipRead || urls.length === 0 || tx.to == null) { return null; }
-
-        const sender = tx.to.toLowerCase();
-        const data = calldata.toLowerCase();
-
-        const errorMessages: Array<string> = [];
-
-        for (let i = 0; i < urls.length; i++) {
-            const url = urls[i];
-
-            // URL expansion
-            const href = url.replace("{sender}", sender).replace("{data}", data);
-
-            // If no {data} is present, use POST; otherwise GET
-            //const json: string | null = (url.indexOf("{data}") >= 0) ? null: JSON.stringify({ data, sender });
-
-            //const result = await fetchJson({ url: href, errorPassThrough: true }, json, (value, response) => {
-            //    value.status = response.statusCode;
-            //    return value;
-            //});
-            const request = new FetchRequest(href);
-            if (url.indexOf("{data}") === -1) {
-                request.body = { data, sender };
-            }
-
-            this.emit("debug", { action: "sendCcipReadFetchRequest", request, index: i, urls });
-
-            let errorMessage = "unknown error";
-
-            const resp = await request.send();
-            try {
-                const result = resp.bodyJson;
-                if (result.data) {
-                    this.emit("debug", { action: "receiveCcipReadFetchResult", request, result });
-                    return result.data;
-                }
-                if (result.message) { errorMessage = result.message; }
-                this.emit("debug", { action: "receiveCcipReadFetchError", request, result });
-            } catch (error) { }
-
-            // 4xx indicates the result is not present; stop
-            assert(resp.statusCode < 400 || resp.statusCode >= 500, `response not found during CCIP fetch: ${errorMessage}`,
-                "OFFCHAIN_FAULT", { reason: "404_MISSING_RESOURCE", transaction: tx, info: { url, errorMessage } });
-
-            // 5xx indicates server issue; try the next url
-            errorMessages.push(errorMessage);
-        }
-
-        assert(false, `error encountered during CCIP fetch: ${errorMessages.map((m) => JSON.stringify(m)).join(", ")}`, "OFFCHAIN_FAULT", {
-            reason: "500_SERVER_ERROR",
-            transaction: tx, info: { urls, errorMessages }
-        });
-    }
-
-    /**
-=======
->>>>>>> 469df9b4
      *  Provides the opportunity for a sub-class to wrap a block before
      *  returning it, to add additional properties or an alternate
      *  sub-class of [[Block]].
@@ -1110,13 +1044,6 @@
     }
 
     async #call(tx: PerformActionTransaction, blockTag: string, attempt: number): Promise<string> {
-<<<<<<< HEAD
-        assert(attempt < MAX_CCIP_REDIRECTS, "CCIP read exceeded maximum redirections", "OFFCHAIN_FAULT", {
-            reason: "TOO_MANY_REDIRECTS",
-            transaction: Object.assign({}, tx, { blockTag, enableCcipRead: true })
-        });
-=======
->>>>>>> 469df9b4
 
         // This came in as a PerformActionTransaction, so to/from are safe; we can cast
         const transaction = <PerformActionTransaction>copyRequest(tx);
@@ -1232,14 +1159,9 @@
         return hexlify(await this.#getAccountValue({ method: "getStorage", position }, address, blockTag));
     }
 
-<<<<<<< HEAD
     async getPendingHeader(): Promise<WorkObjectLike> {
         return await this.#perform({ method: "getPendingHeader" });
     }
-=======
-
-    //TODO: Provider method which gets unspent utxos for an address
->>>>>>> 469df9b4
 
     // Write
     async broadcastTransaction(shard: string, signedTx: string): Promise<TransactionResponse> {
@@ -1356,65 +1278,6 @@
         });
     }
 
-<<<<<<< HEAD
-    async getResolver(name: string): Promise<null | EnsResolver> {
-        return await EnsResolver.fromName(this, name);
-    }
-
-    async getAvatar(name: string): Promise<null | string> {
-        const resolver = await this.getResolver(name);
-        if (resolver) { return await resolver.getAvatar(); }
-        return null;
-    }
-
-    async resolveName(name: string): Promise<null | string> {
-        const resolver = await this.getResolver(name);
-        if (resolver) { return await resolver.getAddress(); }
-        return null;
-    }
-
-    async lookupAddress(address: string): Promise<null | string> {
-        address = getAddress(address);
-        const node = namehash(address.substring(2).toLowerCase() + ".addr.reverse");
-
-        try {
-
-            const ensAddr = await EnsResolver.getEnsAddress(this);
-            const ensContract = new Contract(ensAddr, [
-                "function resolver(bytes32) view returns (address)"
-            ], this);
-
-            const resolver = await ensContract.resolver(node);
-            if (resolver == null || resolver === ZeroAddress) { return null; }
-
-            const resolverContract = new Contract(resolver, [
-                "function name(bytes32) view returns (string)"
-            ], this);
-            const name = await resolverContract.name(node);
-
-            // Failed forward resolution
-            const check = await this.resolveName(name);
-            if (check !== address) { return null; }
-
-            return name;
-
-        } catch (error) {
-            // No data was returned from the resolver
-            if (isError(error, "BAD_DATA") && error.value === "0x") {
-                return null;
-            }
-
-            // Something reerted
-            if (isError(error, "CALL_EXCEPTION")) { return null; }
-
-            throw error;
-        }
-
-        return null;
-    }
-
-=======
->>>>>>> 469df9b4
     async waitForTransaction(hash: string, _confirms?: null | number, timeout?: null | number): Promise<null | TransactionReceipt> {
         const shard = this.shardFromHash(hash);
         const confirms = (_confirms != null) ? _confirms : 1;
