/**
 *  @_ignore
 */
import { getAddress, getCreateAddress } from "../address/index.js";
import { Signature } from "../crypto/index.js"
import { accessListify } from "../transaction/index.js";
import {
    getBigInt, getNumber, isHexString, zeroPadValue,
    assert, assertArgument,
    BigNumberish,
    toBeArray
} from "../utils/index.js";

import type {
    BlockParams, LogParams,
    TransactionReceiptParams, TransactionResponseParams, EtxParams
} from "./formatting.js";


const BN_0 = BigInt(0);

export type FormatFunc = (value: any) => any;

export function allowNull(format: FormatFunc, nullValue?: any): FormatFunc {
    return (function (value: any) {
        if (value == null) { return nullValue; }
        return format(value);
    });
}

export function arrayOf(format: FormatFunc): FormatFunc {
    return ((array: any) => {
        if (!Array.isArray(array)) { throw new Error("not an array"); }
        return array.map((i) => format(i));
    });
}

// Requires an object which matches a fleet of other formatters
// Any FormatFunc may return `undefined` to have the value omitted
// from the result object. Calls preserve `this`.
export function object(format: Record<string, FormatFunc>, altNames?: Record<string, Array<string>>): FormatFunc {
    return ((value: any) => {
        const result: any = {};
        for (const key in format) {
            let srcKey = key;
            if (altNames && key in altNames && !(srcKey in value)) {
                for (const altKey of altNames[key]) {
                    if (altKey in value) {
                        srcKey = altKey;
                        break;
                    }
                }
            }

            try {
                const nv = format[key](value[srcKey]);
                if (nv !== undefined) { result[key] = nv; }
            } catch (error) {
                const message = (error instanceof Error) ? error.message : "not-an-error";
                assert(false, `invalid value for value.${key} (${message})`, "BAD_DATA", { value })
            }
        }
        return result;
    });
}

export function formatBoolean(value: any): boolean {
    switch (value) {
        case true: case "true":
            return true;
        case false: case "false":
            return false;
    }
    assertArgument(false, `invalid boolean; ${JSON.stringify(value)}`, "value", value);
}

export function formatData(value: string): string {
    assertArgument(isHexString(value, true), "invalid data", "value", value);
    return value;
}

export function formatHash(value: any): string {
    assertArgument(isHexString(value, 32), "invalid hash", "value", value);
    return value;
}

export function formatUint256(value: any): string {
    if (!isHexString(value)) {
        throw new Error("invalid uint256");
    }
    return zeroPadValue(value, 32);
}

export function handleNumber(_value: string, param: string): number {
    if (_value === "0x") { return 0; }
    return getNumber(_value, param);
}

export function formatNumber(_value: BigNumberish, name: string): Uint8Array {
    const value = getBigInt(_value, "value");
    const result = toBeArray(value);
    assertArgument(result.length <= 32, `value too large`, `tx.${name}`, value);
    return result;
}

const _formatLog = object({
    address: getAddress,
    blockHash: formatHash,
    blockNumber: getNumber,
    data: formatData,
    index: getNumber,
    removed: allowNull(formatBoolean, false),
    topics: arrayOf(formatHash),
    transactionHash: formatHash,
    transactionIndex: getNumber,
}, {
    index: ["logIndex"]
});

export function formatLog(value: any): LogParams {
    return _formatLog(value);
}

const _formatBlock = object({
    hash: allowNull(formatHash),
    parentHash: arrayOf(formatHash),
    number: arrayOf(getNumber),

    timestamp: getNumber,
    nonce: allowNull(formatData),

    gasLimit: getBigInt,
    gasUsed: getBigInt,

    miner: allowNull(getAddress),
    extraData: formatData,

    baseFeePerGas: allowNull(getBigInt),

    extRollupRoot: formatHash,
    extTransactionsRoot: formatHash,
    transactionsRoot: formatHash,
    manifestHash: arrayOf(formatHash),
    parentDeltaS: arrayOf(getBigInt),
    parentEntropy: arrayOf(getBigInt),
    subManifest: arrayOf(formatData),
    receiptsRoot: formatHash,
    sha3Uncles: formatHash,
    size: getBigInt,
    evmRoot: formatHash,
    utxoRoot: formatHash,
<<<<<<< HEAD
=======
    uncles: arrayOf(formatHash),
>>>>>>> 1ce5dd2a
});

export function formatBlock(value: any): BlockParams {
    const result = _formatBlock(value);
    result.transactions = value.transactions.map((tx: string | TransactionResponseParams) => {
        if (typeof (tx) === "string") { return tx; }
        return formatTransactionResponse(tx);
    });
    result.extTransactions = value.extTransactions.map((tx: string | TransactionResponseParams) => {
        if (typeof (tx) === "string") { return tx; }
        return formatTransactionResponse(tx);
    });
    return result;
}

const _formatReceiptLog = object({
    transactionIndex: getNumber,
    blockNumber: getNumber,
    transactionHash: formatHash,
    address: getAddress,
    topics: arrayOf(formatHash),
    data: formatData,
    index: getNumber,
    blockHash: formatHash,
}, {
    index: ["logIndex"]
});

export function formatReceiptLog(value: any): LogParams {
    return _formatReceiptLog(value);
}

const _formatEtx = object({
    type: allowNull(getNumber, 0),
    nonce: getNumber,
    gasPrice: allowNull(getBigInt),
    maxPriorityFeePerGas: getBigInt,
    maxFeePerGas: getBigInt,
    gas: getBigInt,
    value: allowNull(getBigInt, BN_0),
    input: formatData,
    to: allowNull(getAddress, null),
    accessList: allowNull(accessListify, null),
    chainId: allowNull(getBigInt, null),
    from: allowNull(getAddress, null),
    hash: formatHash,
}, {
    from: ["sender"],
});

export function formatEtx(value: any): EtxParams {
    return _formatEtx(value);
}

const _formatTransactionReceipt = object({
    to: allowNull(getAddress, null),
    from: allowNull(getAddress, null),
    contractAddress: allowNull(getAddress, null),
    // should be allowNull(hash), but broken-EIP-658 support is handled in receipt
    index: getNumber,
    gasUsed: getBigInt,
    logsBloom: allowNull(formatData),
    blockHash: formatHash,
    hash: formatHash,
    logs: arrayOf(formatReceiptLog),
    blockNumber: getNumber,
    //confirmations: allowNull(getNumber, null),
    cumulativeGasUsed: getBigInt,
    effectiveGasPrice: allowNull(getBigInt),
    status: allowNull(getNumber),
    type: allowNull(getNumber, 0),
    etxs: arrayOf(formatEtx),
}, {
    hash: ["transactionHash"],
    index: ["transactionIndex"],
});

export function formatTransactionReceipt(value: any): TransactionReceiptParams {
    const result = _formatTransactionReceipt(value);
    return result;
}

export function formatTransactionResponse(value: any): TransactionResponseParams {

    // Some clients (TestRPC) do strange things like return 0x0 for the
    // 0 address; correct this to be a real address
    if (value.to && getBigInt(value.to) === BN_0) {
        value.to = "0x0000000000000000000000000000000000000000";
    }
    if (value.type === "0x1") value.from = value.sender

    const result = object({
        hash: formatHash,

        type: (value: any) => {
            if (value === "0x" || value == null) { return 0; }
            return getNumber(value);
        },
        accessList: allowNull(accessListify, null),

        blockHash: allowNull(formatHash, null),
        blockNumber: allowNull(getNumber, null),
        index: allowNull(getNumber, null),

        //confirmations: allowNull(getNumber, null),

        from: getAddress,

        maxPriorityFeePerGas: allowNull(getBigInt),
        maxFeePerGas: allowNull(getBigInt),

        gasLimit: getBigInt,
        to: allowNull(getAddress, null),
        value: getBigInt,
        nonce: getNumber,

        creates: allowNull(getAddress, null),

        chainId: allowNull(getBigInt, null),
    }, {
        data: ["input"],
        gasLimit: ["gas"],
        index: ["transactionIndex"],
    })(value);

    // If to and creates are empty, populate the creates from the value
    if (result.to == null && result.creates == null) {
        result.creates = getCreateAddress(result);
    }

<<<<<<< HEAD
    if (result.type !== 2) {
        delete result.etxGasLimit;
        delete result.etxGasPrice;
        delete result.etxGasTip;
        delete result.etxData;
        delete result.etxAccessList;
    } else {
        //Needed due to go-quai api using both external as naming and etx as naming
        //External is for when creating an external transaction
        //Etx is for when reading an external transaction
        if (result.etxGasLimit == null && value.externalGasLimit != null)
            result.etxGasLimit = value.externalGasLimit;
        if (result.etxGasPrice == null && value.externalGasPrice != null)
            result.etxGasPrice = value.externalGasPrice;
        if (result.etxGasTip == null && value.externalGasTip != null)
            result.etxGasTip = value.externalGasTip;
        if (result.etxData == null && value.externalData != null)
            result.etxData = value.externalData;
        if (result.etxAccessList == null && value.externalAccessList != null)
            result.etxAccessList = value.externalAccessList;
    }

=======
>>>>>>> 1ce5dd2a
    // Add an access list to supported transaction types
    if ((value.type === 1 || value.type === 2) && value.accessList == null) {
        result.accessList = [];
    }

    // Compute the signature
    if (value.signature) {
        result.signature = Signature.from(value.signature);
    } else {
        result.signature = Signature.from(value);
    }

    // Some backends omit ChainId on legacy transactions, but we can compute it
    if (result.chainId == null) {
        const chainId = result.signature.legacyChainId;
        if (chainId != null) { result.chainId = chainId; }
    }


    // @TODO: check chainID
    /*
    if (value.chainId != null) {
        let chainId = value.chainId;

        if (isHexString(chainId)) {
            chainId = BigNumber.from(chainId).toNumber();
        }

        result.chainId = chainId;

    } else {
        let chainId = value.networkId;

        // geth-etc returns chainId
        if (chainId == null && result.v == null) {
            chainId = value.chainId;
        }

        if (isHexString(chainId)) {
            chainId = BigNumber.from(chainId).toNumber();
        }

        if (typeof(chainId) !== "number" && result.v != null) {
            chainId = (result.v - 35) / 2;
            if (chainId < 0) { chainId = 0; }
            chainId = parseInt(chainId);
        }

        if (typeof(chainId) !== "number") { chainId = 0; }

        result.chainId = chainId;
    }
    */

    // 0x0000... should actually be null
    if (result.blockHash && getBigInt(result.blockHash) === BN_0) {
        result.blockHash = null;
    }

    return result;
}<|MERGE_RESOLUTION|>--- conflicted
+++ resolved
@@ -149,10 +149,6 @@
     size: getBigInt,
     evmRoot: formatHash,
     utxoRoot: formatHash,
-<<<<<<< HEAD
-=======
-    uncles: arrayOf(formatHash),
->>>>>>> 1ce5dd2a
 });
 
 export function formatBlock(value: any): BlockParams {
@@ -283,31 +279,6 @@
         result.creates = getCreateAddress(result);
     }
 
-<<<<<<< HEAD
-    if (result.type !== 2) {
-        delete result.etxGasLimit;
-        delete result.etxGasPrice;
-        delete result.etxGasTip;
-        delete result.etxData;
-        delete result.etxAccessList;
-    } else {
-        //Needed due to go-quai api using both external as naming and etx as naming
-        //External is for when creating an external transaction
-        //Etx is for when reading an external transaction
-        if (result.etxGasLimit == null && value.externalGasLimit != null)
-            result.etxGasLimit = value.externalGasLimit;
-        if (result.etxGasPrice == null && value.externalGasPrice != null)
-            result.etxGasPrice = value.externalGasPrice;
-        if (result.etxGasTip == null && value.externalGasTip != null)
-            result.etxGasTip = value.externalGasTip;
-        if (result.etxData == null && value.externalData != null)
-            result.etxData = value.externalData;
-        if (result.etxAccessList == null && value.externalAccessList != null)
-            result.etxAccessList = value.externalAccessList;
-    }
-
-=======
->>>>>>> 1ce5dd2a
     // Add an access list to supported transaction types
     if ((value.type === 1 || value.type === 2) && value.accessList == null) {
         result.accessList = [];
